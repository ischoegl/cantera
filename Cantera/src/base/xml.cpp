--- conflicted
+++ resolved
@@ -541,7 +541,6 @@
    *
    *  @return returns a reference to the added node
    */
-<<<<<<< HEAD
   XML_Node& XML_Node::addChild(const XML_Node& node) {
     XML_Node *xx = new XML_Node(node);
     m_children.push_back(xx);
@@ -549,14 +548,6 @@
     m_childindex.insert( pair<const std::string, XML_Node *>(xx->name(), xx));
     xx->setRoot(root());
     xx->setParent(this);
-=======
-  XML_Node& XML_Node::addChild(XML_Node& node) {
-    m_children.push_back(&node);
-    m_nchildren = m_children.size();
-    m_childindex[node.name()] = m_children.back();
-    node.setRoot(root());
-    node.setParent(this);
->>>>>>> 8f5c6f4d
     return *m_children.back();
   }
 
@@ -572,13 +563,8 @@
   XML_Node& XML_Node::addChild(const std::string &sname) { 
     XML_Node *xxx = new XML_Node(sname, this);
     m_children.push_back(xxx);
-<<<<<<< HEAD
-    m_nchildren = static_cast<int>(m_children.size());
+    m_nchildren = m_children.size();
     m_childindex.insert(pair<const std::string, XML_Node *>(sname, xxx));
-=======
-    m_nchildren = m_children.size();
-    m_childindex[sname] = m_children.back();
->>>>>>> 8f5c6f4d
     xxx->setRoot(root());
     xxx->setParent(this);
     return *m_children.back();
@@ -871,7 +857,6 @@
   const std::vector<XML_Node*>& XML_Node::children() const { 
     return m_children; 
   }
-<<<<<<< HEAD
   //=====================================================================================================================
   // Return the number of children
   /*
@@ -880,7 +865,7 @@
   int XML_Node::nChildren(const bool discardComments) const { 
     if (discardComments) {
       int count = 0;
-      for (int i = 0; i < m_nchildren; i++) {
+      for (size_t i = 0; i < m_nchildren; i++) {
         XML_Node *xc = m_children[i];
         if (!(xc->isComment())) {
           count++;
@@ -888,11 +873,6 @@
       }
       return count;
     } 
-=======
-
-  // return the number of children
-  size_t XML_Node::nChildren() const {
->>>>>>> 8f5c6f4d
     return m_nchildren;
   }
   //=====================================================================================================================
@@ -1080,20 +1060,13 @@
 	return const_cast<XML_Node*>(this);
       }
     }
-<<<<<<< HEAD
     if (depth > 0) {
       XML_Node* r = 0;
-      int n = nChildren();
-      for (int i = 0; i < n; i++) {
+      size_t n = nChildren();
+      for (size_t i = 0; i < n; i++) {
 	r = m_children[i]->findByAttr(attr, val, depth - 1);
 	if (r != 0) return r;
       }
-=======
-    XML_Node* r = 0;
-    for (size_t i = 0; i < nChildren(); i++) {
-      r = m_children[i]->findByAttr(attr, val);
-      if (r != 0) return r;
->>>>>>> 8f5c6f4d
     }
     return 0;
   }
@@ -1113,20 +1086,12 @@
     if (name() == nm) {
       return this;
     }
-<<<<<<< HEAD
     if (depth > 0) {
       XML_Node* r = 0;
-      int n = nChildren();
-      for (int i = 0; i < n; i++) {
+      for (size_t i = 0; i < nChildren(); i++) {
 	r = m_children[i]->findByName(nm);
 	if (r != 0) return r;
       }
-=======
-    XML_Node* r = 0;
-    for (size_t i = 0; i < nChildren(); i++) {
-      r = m_children[i]->findByName(nm);
-      if (r != 0) return r;
->>>>>>> 8f5c6f4d
     }
     return 0;
   }
@@ -1146,20 +1111,12 @@
     if (name() == nm) {
       return const_cast<XML_Node*>(this);
     }
-<<<<<<< HEAD
     if (depth > 0) {
       const XML_Node* r = 0;
-      int n = nChildren();
-      for (int i = 0; i < n; i++) {
+      for (size_t i = 0; i < nChildren(); i++) {
 	r = m_children[i]->findByName(nm);
 	if (r != 0) return r;
       }
-=======
-    const XML_Node* r = 0;
-    for (size_t i = 0; i < nChildren(); i++) {
-      r = m_children[i]->findByName(nm);
-      if (r != 0) return r;
->>>>>>> 8f5c6f4d
     }
     return 0;
   }
@@ -1300,19 +1257,13 @@
 
     for (size_t n = 0; n < m_nchildren; n++) {
       sc = m_children[n];
-<<<<<<< HEAD
-      ndc = node_dest->nChildren();
+      size_t ndc = node_dest->nChildren();
       // Here is where we do a malloc of the child node.
-=======
-      size_t ndc = node_dest->nChildren();
->>>>>>> 8f5c6f4d
       (void) node_dest->addChild(sc->name());
       dc = vsc[ndc];
       sc->copy(dc);
     }
   }
-
-
 
   // Set the lock for this node
   void XML_Node::lock() {
@@ -1493,18 +1444,11 @@
 	  }
 	}
       }
-<<<<<<< HEAD
-      int i;
       if (numRecursivesAllowed > 0) {
-	for (i = 0; i < m_nchildren; i++) {
+	for (size_t i = 0; i < m_nchildren; i++) {
 	  s << endl;
 	  m_children[i]->write_int(s,level + 2, numRecursivesAllowed - 1);
 	}
-=======
-      for (size_t i = 0; i < m_nchildren; i++) {
-	s << endl;
-	m_children[i]->write_int(s,level + 2);
->>>>>>> 8f5c6f4d
       }
       if (m_nchildren > 0) s << endl << indent;
       s << "</" << m_name << ">";
@@ -1523,13 +1467,8 @@
    */
   void XML_Node::write(std::ostream& s, const int level, int numRecursivesAllowed) const {
     if (m_name == "--" && m_root == this) {
-<<<<<<< HEAD
-      for (int i = 0; i < m_nchildren; i++) {
+      for (size_t i = 0; i < m_nchildren; i++) {
 	m_children[i]->write_int(s,level, numRecursivesAllowed-1);
-=======
-      for (size_t i = 0; i < m_nchildren; i++) {
-	m_children[i]->write_int(s,level);
->>>>>>> 8f5c6f4d
 	s << endl;
       }
     } else {
@@ -1544,7 +1483,7 @@
  
   void XML_Node::setRoot(const XML_Node& root) {
      m_root = const_cast<XML_Node*>(&root);
-     for (int i = 0; i < m_nchildren; i++) {
+     for (size_t i = 0; i < m_nchildren; i++) {
        m_children[i]->setRoot(root);
      } 
   }
